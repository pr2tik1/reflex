--- conflicted
+++ resolved
@@ -2,12 +2,8 @@
 
 from __future__ import annotations
 
-<<<<<<< HEAD
 from types import SimpleNamespace
-from typing import Any, Dict, Literal
-=======
 from typing import Any, Dict, List, Literal
->>>>>>> 57b75c64
 
 from reflex.components.component import Component
 from reflex.components.core import match
